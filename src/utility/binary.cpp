/*
 * Copyright (c) 2011-2013 libbitcoin developers (see AUTHORS)
 *
 * This file is part of libbitcoin.
 *
 * libbitcoin is free software: you can redistribute it and/or modify
 * it under the terms of the GNU Affero General Public License with
 * additional permissions to the one published by the Free Software
 * Foundation, either version 3 of the License, or (at your option)
 * any later version. For more information see LICENSE.
 *
 * This program is distributed in the hope that it will be useful,
 * but WITHOUT ANY WARRANTY; without even the implied warranty of
 * MERCHANTABILITY or FITNESS FOR A PARTICULAR PURPOSE.  See the
 * GNU Affero General Public License for more details.
 *
 * You should have received a copy of the GNU Affero General Public License
 * along with this program. If not, see <http://www.gnu.org/licenses/>.
 */
#include <bitcoin/bitcoin/utility/binary.hpp>

#include <sstream>
#include <bitcoin/bitcoin/utility/assert.hpp>
#include <iostream>

namespace libbitcoin {

binary_type::size_type binary_type::blocks_size(const size_type bitsize)
{
    if (bitsize == 0)
        return 0;
    return (bitsize - 1) / bits_per_block + 1;
}

binary_type::binary_type()
{
}
binary_type::binary_type(const std::string& bitstring)
{
    std::stringstream(bitstring) >> *this;
}
binary_type::binary_type(size_type size, data_slice blocks)
{
    // Copy blocks
    blocks_.resize(blocks.size());
    std::copy(blocks.begin(), blocks.end(), blocks_.begin());
    // Pad with 00 for safety.
    while (blocks_.size() * bits_per_block < size)
        blocks_.push_back(0x00);
    resize(size);
}

void binary_type::resize(size_type size)
{
<<<<<<< HEAD
    size_ = size;
    blocks_.resize(blocks_size(size_), 0);

    size_type offset = size_ % bits_per_block;
=======
    size_type offset = size % bits_per_block;

    blocks_.resize(blocks_size(size), 0);
    final_block_excess_ = (offset > 0) ? (bits_per_block - offset) : 0;
>>>>>>> dd196d29

    if (offset > 0)
    {
        uint8_t mask = 0xFF << (bits_per_block - offset);
        blocks_[blocks_.size() - 1] = blocks_[blocks_.size() - 1] & mask;
    }
}

bool binary_type::operator[](size_type index) const
{
<<<<<<< HEAD
    BITCOIN_ASSERT(index < size_);
=======
    BITCOIN_ASSERT(index < size());
>>>>>>> dd196d29
    const size_type block_index = index / bits_per_block;
    const uint8_t block = blocks_[block_index];
    const size_type offset = index - (block_index * bits_per_block);
    const uint8_t bitmask = 1 << (bits_per_block - offset - 1);
    return (block & bitmask) > 0;
}

const data_chunk& binary_type::blocks() const
{
    return blocks_;
}

binary_type::size_type binary_type::size() const
<<<<<<< HEAD
=======
{
    return (blocks_.size() * bits_per_block) - final_block_excess_;
}

void binary_type::append(const binary_type& post)
{
    const size_type block_offset = size() / bits_per_block;
    const size_type offset = size() % bits_per_block;

    // overkill for byte alignment
    binary_type duplicate(post.size(), post.blocks());
    duplicate.shift_right(offset);

    resize(size() + post.size());

    data_chunk post_shift_blocks = duplicate.blocks();

    for (size_type i = 0; i < post_shift_blocks.size(); i++)
    {
        blocks_[block_offset + i] = blocks_[block_offset + i] | post_shift_blocks[i];
    }
}

void binary_type::prepend(const binary_type& prior)
{
    shift_right(prior.size());

    data_chunk prior_blocks = prior.blocks();

    for (size_type i = 0; i < prior_blocks.size(); i++)
    {
        blocks_[i] = blocks_[i] | prior_blocks[i];
    }
}

void binary_type::shift_left(size_type distance)
{
    const size_type initial_size = size();
    const size_type initial_block_count = blocks_.size();

    size_type destination_size = 0;

    if (distance < initial_size)
        destination_size = initial_size - distance;

    const size_type block_offset = distance / bits_per_block;
    const size_type offset = distance % bits_per_block;

    // shift
    for (size_type i = 0; i < initial_block_count; i++)
    {
        uint8_t trailing_bits = 0x00;

        if ((offset != 0) && ((block_offset + i + 1) < initial_block_count))
        {
            trailing_bits = blocks_[block_offset + i + 1] >> (bits_per_block - offset);
        }

        uint8_t leading_bits = blocks_[block_offset + i] << offset;

        blocks_[i] = leading_bits | trailing_bits;
    }

    resize(destination_size);
}

void binary_type::shift_right(size_type distance)
>>>>>>> dd196d29
{
    const size_type initial_size = size();
    const size_type initial_block_count = blocks_.size();

    const size_type offset = distance % bits_per_block;
    const size_type offset_blocks = distance / bits_per_block;
    const size_type destination_size = initial_size + distance;

    for (size_type i = 0; i < offset_blocks; i++)
    {
        blocks_.insert(blocks_.begin(), 0x00);
    }

    uint8_t previous = 0x00;

    for (size_type i = 0; i < initial_block_count; i++)
    {
        uint8_t current = blocks_[offset_blocks + i];

        uint8_t leading_bits = previous << (bits_per_block - offset);
        uint8_t trailing_bits = current >> offset;

        blocks_[offset_blocks + i] = leading_bits | trailing_bits;

        previous = current;
    }

    resize(destination_size);

    if (offset_blocks + initial_block_count < blocks_.size())
    {
        blocks_[blocks_.size() - 1] = previous << (bits_per_block - offset);
    }
}

binary_type binary_type::get_substring(size_type start, size_type length) const
{
    size_type current_size = size();

    if (start > current_size)
    {
        start = current_size;
    }

    if ((length == SIZE_MAX) || ((start + length) > current_size))
    {
        length = current_size - start;
    }

    binary_type result(current_size, blocks_);

    result.shift_left(start);

    result.resize(length);

    return result;
}

void binary_type::append(const binary_type& post)
{
    const size_type block_offset = size_ / bits_per_block;
    const size_type offset = size_ % bits_per_block;

    // overkill for byte alignment
    binary_type duplicate(post.size(), post.blocks());
    duplicate.shift_right(offset);

    resize(size_ + post.size());

    data_chunk post_shift_blocks = duplicate.blocks();

    for (size_type i = 0; i < post_shift_blocks.size(); i++)
    {
        blocks_[block_offset + i] = blocks_[block_offset + i] | post_shift_blocks[i];
    }
}

void binary_type::prepend(const binary_type& prior)
{
    shift_right(prior.size());

    data_chunk prior_blocks = prior.blocks();

    for (size_type i = 0; i < prior_blocks.size(); i++)
    {
        blocks_[i] = blocks_[i] | prior_blocks[i];
    }
}

void binary_type::shift_left(size_type distance)
{
    const size_type initial_size = size_;
    const size_type initial_block_count = blocks_.size();

    size_type destination_size = 0;

    if (distance < initial_size)
        destination_size = initial_size - distance;

    const size_type block_offset = distance / bits_per_block;
    const size_type offset = distance % bits_per_block;

    // shift
    for (size_type i = 0; i < initial_block_count; i++)
    {
        uint8_t trailing_bits = 0x00;

        if ((offset != 0) && ((block_offset + i + 1) < initial_block_count))
        {
            trailing_bits = blocks_[block_offset + i + 1] >> (bits_per_block - offset);
        }

        uint8_t leading_bits = blocks_[block_offset + i] << offset;

        blocks_[i] = leading_bits | trailing_bits;
    }

    resize(destination_size);
}

void binary_type::shift_right(size_type distance)
{
    const size_type initial_size = size_;
    const size_type initial_block_count = blocks_.size();

    const size_type offset = distance % bits_per_block;
    const size_type offset_blocks = distance / bits_per_block;
    const size_type destination_size = initial_size + distance;

    for (size_type i = 0; i < offset_blocks; i++)
    {
        blocks_.insert(blocks_.begin(), 0x00);
    }

    size_ = initial_size + (offset_blocks * bits_per_block);

    uint8_t previous = 0x00;

    for (size_type i = 0; i < initial_block_count; i++)
    {
        uint8_t current = blocks_[offset_blocks + i];

        uint8_t leading_bits = previous << (bits_per_block - offset);
        uint8_t trailing_bits = current >> offset;

        blocks_[offset_blocks + i] = leading_bits | trailing_bits;

        previous = current;
    }

    resize(destination_size);

    if (offset_blocks + initial_block_count < blocks_.size())
    {
        blocks_[blocks_.size() - 1] = previous << (bits_per_block - offset);
    }
}

binary_type binary_type::get_substring(size_type start, size_type length) const
{
    if (start > size_)
    {
        start = size_;
    }

    if ((start + length) > size_)
    {
        length = size_ - start;
    }

    binary_type result(size_, blocks_);

    result.shift_left(start);

    result.resize(length);

    return result;
}

bool operator==(
    const binary_type& prefix_a, const binary_type& prefix_b)
{
    for (binary_type::size_type i = 0; i < prefix_a.size() && i < prefix_b.size(); ++i)
        if (prefix_a[i] != prefix_b[i])
            return false;
    return true;
}
bool operator!=(
    const binary_type& prefix_a, const binary_type& prefix_b)
{
    return !(prefix_a == prefix_b);
}

std::istream& operator>>(
    std::istream& stream, binary_type& prefix)
{
    std::string bitstring;
    stream >> bitstring;

    prefix.resize(0);

    uint8_t block = 0;
    binary_type::size_type bit_iter = binary_type::bits_per_block;

    for (const char repr : bitstring)
    {
        if (repr != '0' && repr != '1')
        {
            prefix.blocks_.clear();
            return stream;
        }

        // Set bit to 1
        if (repr == '1')
        {
            const uint8_t bitmask = 1 << (bit_iter - 1);
            block |= bitmask;
        }

        // Next bit
        --bit_iter;

        if (bit_iter == 0)
        {
            // Move to the next block.
            prefix.blocks_.push_back(block);
            block = 0;
            bit_iter = binary_type::bits_per_block;
        }
    }

    // Block wasn't finished but push it back.
    if (bit_iter != binary_type::bits_per_block)
        prefix.blocks_.push_back(block);

    prefix.resize(bitstring.size());
    return stream;
}
std::ostream& operator<<(
    std::ostream& stream, const binary_type& prefix)
{
    for (binary_type::size_type i = 0; i < prefix.size(); ++i)
        if (prefix[i])
            stream << '1';
        else
            stream << '0';
    return stream;
}

} // namespace libbitcoin
<|MERGE_RESOLUTION|>--- conflicted
+++ resolved
@@ -52,17 +52,10 @@
 
 void binary_type::resize(size_type size)
 {
-<<<<<<< HEAD
-    size_ = size;
-    blocks_.resize(blocks_size(size_), 0);
-
-    size_type offset = size_ % bits_per_block;
-=======
     size_type offset = size % bits_per_block;
 
     blocks_.resize(blocks_size(size), 0);
     final_block_excess_ = (offset > 0) ? (bits_per_block - offset) : 0;
->>>>>>> dd196d29
 
     if (offset > 0)
     {
@@ -73,11 +66,7 @@
 
 bool binary_type::operator[](size_type index) const
 {
-<<<<<<< HEAD
-    BITCOIN_ASSERT(index < size_);
-=======
     BITCOIN_ASSERT(index < size());
->>>>>>> dd196d29
     const size_type block_index = index / bits_per_block;
     const uint8_t block = blocks_[block_index];
     const size_type offset = index - (block_index * bits_per_block);
@@ -91,8 +80,6 @@
 }
 
 binary_type::size_type binary_type::size() const
-<<<<<<< HEAD
-=======
 {
     return (blocks_.size() * bits_per_block) - final_block_excess_;
 }
@@ -160,7 +147,6 @@
 }
 
 void binary_type::shift_right(size_type distance)
->>>>>>> dd196d29
 {
     const size_type initial_size = size();
     const size_type initial_block_count = blocks_.size();
@@ -211,127 +197,6 @@
     }
 
     binary_type result(current_size, blocks_);
-
-    result.shift_left(start);
-
-    result.resize(length);
-
-    return result;
-}
-
-void binary_type::append(const binary_type& post)
-{
-    const size_type block_offset = size_ / bits_per_block;
-    const size_type offset = size_ % bits_per_block;
-
-    // overkill for byte alignment
-    binary_type duplicate(post.size(), post.blocks());
-    duplicate.shift_right(offset);
-
-    resize(size_ + post.size());
-
-    data_chunk post_shift_blocks = duplicate.blocks();
-
-    for (size_type i = 0; i < post_shift_blocks.size(); i++)
-    {
-        blocks_[block_offset + i] = blocks_[block_offset + i] | post_shift_blocks[i];
-    }
-}
-
-void binary_type::prepend(const binary_type& prior)
-{
-    shift_right(prior.size());
-
-    data_chunk prior_blocks = prior.blocks();
-
-    for (size_type i = 0; i < prior_blocks.size(); i++)
-    {
-        blocks_[i] = blocks_[i] | prior_blocks[i];
-    }
-}
-
-void binary_type::shift_left(size_type distance)
-{
-    const size_type initial_size = size_;
-    const size_type initial_block_count = blocks_.size();
-
-    size_type destination_size = 0;
-
-    if (distance < initial_size)
-        destination_size = initial_size - distance;
-
-    const size_type block_offset = distance / bits_per_block;
-    const size_type offset = distance % bits_per_block;
-
-    // shift
-    for (size_type i = 0; i < initial_block_count; i++)
-    {
-        uint8_t trailing_bits = 0x00;
-
-        if ((offset != 0) && ((block_offset + i + 1) < initial_block_count))
-        {
-            trailing_bits = blocks_[block_offset + i + 1] >> (bits_per_block - offset);
-        }
-
-        uint8_t leading_bits = blocks_[block_offset + i] << offset;
-
-        blocks_[i] = leading_bits | trailing_bits;
-    }
-
-    resize(destination_size);
-}
-
-void binary_type::shift_right(size_type distance)
-{
-    const size_type initial_size = size_;
-    const size_type initial_block_count = blocks_.size();
-
-    const size_type offset = distance % bits_per_block;
-    const size_type offset_blocks = distance / bits_per_block;
-    const size_type destination_size = initial_size + distance;
-
-    for (size_type i = 0; i < offset_blocks; i++)
-    {
-        blocks_.insert(blocks_.begin(), 0x00);
-    }
-
-    size_ = initial_size + (offset_blocks * bits_per_block);
-
-    uint8_t previous = 0x00;
-
-    for (size_type i = 0; i < initial_block_count; i++)
-    {
-        uint8_t current = blocks_[offset_blocks + i];
-
-        uint8_t leading_bits = previous << (bits_per_block - offset);
-        uint8_t trailing_bits = current >> offset;
-
-        blocks_[offset_blocks + i] = leading_bits | trailing_bits;
-
-        previous = current;
-    }
-
-    resize(destination_size);
-
-    if (offset_blocks + initial_block_count < blocks_.size())
-    {
-        blocks_[blocks_.size() - 1] = previous << (bits_per_block - offset);
-    }
-}
-
-binary_type binary_type::get_substring(size_type start, size_type length) const
-{
-    if (start > size_)
-    {
-        start = size_;
-    }
-
-    if ((start + length) > size_)
-    {
-        length = size_ - start;
-    }
-
-    binary_type result(size_, blocks_);
 
     result.shift_left(start);
 
